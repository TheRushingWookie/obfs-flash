--- conflicted
+++ resolved
@@ -198,11 +198,7 @@
         raise ValueError()
     return cmethods[childmethod]
 
-<<<<<<< HEAD
-def obfs3_flash(reactor, client, obfs_out, fp_remote, fp_local=0):
-=======
 def obfs3_flash(reactor, client, obfs_out, fp_remote, fp_args=[], fp_local=0):
->>>>>>> 7c030dd3
     """
     Set up the obfs3_flash combined PT.
 
@@ -217,12 +213,8 @@
 
     # start fp and ensure that it launches OK
     _, _, fp_defer = pt_launch_child(reactor, client,
-<<<<<<< HEAD
-        ["websocket"], [fp_client, '127.0.0.1:%s' % fp_local, fp_remote])
-=======
         ["websocket"], [fp_client, "--transport", "obfs3|websocket"] + fp_args +
                        ['127.0.0.1:%s' % fp_local, fp_remote])
->>>>>>> 7c030dd3
 
     # start ob and ensure that it launches OK
     _, _, ob_defer = pt_launch_child(reactor, client,
@@ -255,11 +247,8 @@
     parser.add_argument("fp_remote", help="remote connections listen address "
         "for flashproxy, default %(default)s",
         metavar='REMOTE:PORT', nargs='?', default=":9000")
-<<<<<<< HEAD
-=======
     parser.add_argument("--fp-arg", help="arguments for flashproxy-client",
         metavar='ARG', action='append')
->>>>>>> 7c030dd3
     # TODO(infinity0): add an "external" mode, which would require us to run
     # obfsproxy in external mode too.
 
@@ -275,11 +264,7 @@
 
     from twisted.internet import reactor
     auto_killall(1, cleanup=reactor.stop)
-<<<<<<< HEAD
-    obfs3_flash(reactor, client, opts.obfs_out, opts.fp_remote)
-=======
     obfs3_flash(reactor, client, opts.obfs_out, opts.fp_remote, opts.fp_arg or [])
->>>>>>> 7c030dd3
     reactor.run(installSignalHandlers=0)
     return 0
 
